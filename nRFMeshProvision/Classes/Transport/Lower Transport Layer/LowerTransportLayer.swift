--- conflicted
+++ resolved
@@ -47,19 +47,7 @@
             let segO = Data([0x00 & UInt8((aPDU[4] & 0x03) << 3) | UInt8((aPDU[5] & 0xE0) >> 5)])
             let segN = Data([aPDU[5] & 0x1F])
             let segment = Data(aPDU[6..<aPDU.count])
-<<<<<<< HEAD
             let sequenceNumber = Data([aSEQ.first!, aSEQ[2] | seqZero[0], seqZero[1]])
-            if segN == Data([0x00]) {
-                print("Breaking at no SegN")
-                print("")
-            }
-//            if segN == Data([0x07]) && segO == Data([0x07]) {
-//                print("Breaking at last SegN")
-//                print("")
-//            }
-=======
-            let sequenceNumber = Data([aSEQ.first!, seqZero[0], seqZero[1]])
->>>>>>> 82603884
             print("szMIC = \(szMIC.hexString()), seqZero = \(seqZero.hexString()), segO = \(segO.hexString()), segN = \(segN.hexString()), segment = \(segment.hexString()), sequence: \(sequenceNumber.hexString())")
             print("Partial incomind PDU count = \(partialIncomingPDU!.count)")
             if !partialIncomingPDU!.contains(segment) {
